--- conflicted
+++ resolved
@@ -56,7 +56,6 @@
 scikit-learn = "^1.3.1"
 pytest = "^7.2.1"
 jsonschema = "<4.4.0,>=4.3.0"
-<<<<<<< HEAD
 spacy = "^3.7.2"
 pandas = "^2.1.1"
 tiktoken = "^0.6.0"
@@ -77,22 +76,6 @@
 langchain-openai = { version = "^0.0.6" }
 en_core_web_sm = { url = "https://github.com/explosion/spacy-models/releases/download/en_core_web_sm-3.7.1/en_core_web_sm-3.7.1-py3-none-any.whl" }
 sentence-transformers = "^2.1.0"
-=======
-spacy = "==3.7.2"
-pandas = "==2.1.1"
-tiktoken = "==0.5.1"
-python-dateutil = "==2.8.2"
-markdownify = "==0.11.6"
-tavily-python = "==0.3.0"
-chromadb = "==0.4.13"
-readability-lxml = "0.8.1"
-docstring-parser = "0.15"
-faiss-cpu = "1.7.4"
-pypdf2 = "^3.0.1"
-moviepy = "1.0.3"
-replicate = "0.15.7"
-lxml = {extras = ["html-clean"], version = "^5.1.0"}
 
 [tool.poetry.group.dev.dependencies]
-tomte = {version = "==0.2.15", extras = ["cli", "tests"]}
->>>>>>> 861474b2
+tomte = {version = "==0.2.15", extras = ["cli", "tests"]}