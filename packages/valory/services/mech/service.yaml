name: mech
author: valory
version: 0.1.0
description: A decentralised task execution engine.
aea_version: '>=1.0.0, <2.0.0'
license: Apache-2.0
fingerprint:
  README.md: bafybeif7ia4jdlazy6745ke2k2x5yoqlwsgwr6sbztbgqtwvs3ndm2p7ba
fingerprint_ignore_patterns: []
<<<<<<< HEAD
agent: valory/mech:0.1.0:bafybeicjggfurn2wenw2d365aktpcqx23ipms6sbv7jtnocwyccvl6l7ua
=======
agent: valory/mech:0.1.0:bafybeigdmzutcno6ep7onxnl24em3mskuaaun6i247d3nljecvocw25lqy
>>>>>>> 4b5fe153
number_of_agents: 4
deployment:
  agent:
    ports:
      0:
        8000: 8000
      1:
        8001: 8000
      2:
        8002: 8000
      3:
        8003: 8000
---
public_id: valory/mech_abci:0.1.0
type: skill
0:
  models:
    params:
      args:
        multisend_address: ${MULTISEND_ADDRESS:str:0xA238CBeb142c10Ef7Ad8442C6D1f9E89e07e7761}
        on_chain_service_id: ${ON_CHAIN_SERVICE_ID:int:null}
        reset_pause_duration: ${RESET_PAUSE_DURATION:int:10}
        round_timeout_seconds: ${ROUND_TIMEOUT:float:150.0}
        use_polling: ${USE_POLLING:bool:false}
        service_registry_address: ${SERVICE_REGISTRY_ADDRESS:str:0x0000000000000000000000000000000000000000}
        setup: &id001
          all_participants: ${ALL_PARTICIPANTS:list:[]}
          safe_contract_address: ${SAFE_CONTRACT_ADDRESS:str:0x0000000000000000000000000000000000000000}
          consensus_threshold: ${CONSENSUS_THRESHOLD:int:null}
        share_tm_config_on_startup: ${USE_ACN:bool:false}
        tendermint_com_url: ${TENDERMINT_COM_URL:str:http://localhost:8080}
        tendermint_url: ${TENDERMINT_URL:str:http://localhost:26657}
        tendermint_p2p_url: ${TM_P2P_ENDPOINT_NODE_0:str:node0:26656}
        termination_sleep: ${TERMINATION_SLEEP:int:900}
        use_termination: ${USE_TERMINATION:bool:false}
        agent_mech_contract_address: ${AGENT_MECH_CONTRACT_ADDRESS:str:0xFf82123dFB52ab75C417195c5fDB87630145ae81}
        reset_period_count: ${RESET_PERIOD_COUNT:int:1000}
        use_slashing: ${USE_SLASHING:bool:false}
        slash_cooldown_hours: ${SLASH_COOLDOWN_HOURS:int:3}
        slash_threshold_amount: ${SLASH_THRESHOLD_AMOUNT:int:10000000000000000}
        light_slash_unit_amount: ${LIGHT_SLASH_UNIT_AMOUNT:int:5000000000000000}
        serious_slash_unit_amount: ${SERIOUS_SLASH_UNIT_AMOUNT:int:8000000000000000}
1:
  models:
    params:
      args:
        multisend_address: ${MULTISEND_ADDRESS:str:0xA238CBeb142c10Ef7Ad8442C6D1f9E89e07e7761}
        on_chain_service_id: ${ON_CHAIN_SERVICE_ID:int:null}
        reset_pause_duration: ${RESET_PAUSE_DURATION:int:10}
        round_timeout_seconds: ${ROUND_TIMEOUT:float:150.0}
        use_polling: ${USE_POLLING:bool:false}
        service_registry_address: ${SERVICE_REGISTRY_ADDRESS:str:0x0000000000000000000000000000000000000000}
        setup: *id001
        share_tm_config_on_startup: ${USE_ACN:bool:false}
        tendermint_com_url: ${TENDERMINT_COM_URL:str:http://localhost:8080}
        tendermint_url: ${TENDERMINT_URL:str:http://localhost:26657}
        tendermint_p2p_url: ${TM_P2P_ENDPOINT_NODE_0:str:node0:26656}
        termination_sleep: ${TERMINATION_SLEEP:int:900}
        use_termination: ${USE_TERMINATION:bool:false}
        agent_mech_contract_address: ${AGENT_MECH_CONTRACT_ADDRESS:str:0xFf82123dFB52ab75C417195c5fDB87630145ae81}
        reset_period_count: ${RESET_PERIOD_COUNT:int:1000}
        use_slashing: ${USE_SLASHING:bool:false}
        slash_cooldown_hours: ${SLASH_COOLDOWN_HOURS:int:3}
        slash_threshold_amount: ${SLASH_THRESHOLD_AMOUNT:int:10000000000000000}
        light_slash_unit_amount: ${LIGHT_SLASH_UNIT_AMOUNT:int:5000000000000000}
        serious_slash_unit_amount: ${SERIOUS_SLASH_UNIT_AMOUNT:int:8000000000000000}
2:
  models:
    params:
      args:
        multisend_address: ${MULTISEND_ADDRESS:str:0xA238CBeb142c10Ef7Ad8442C6D1f9E89e07e7761}
        on_chain_service_id: ${ON_CHAIN_SERVICE_ID:int:null}
        reset_pause_duration: ${RESET_PAUSE_DURATION:int:10}
        round_timeout_seconds: ${ROUND_TIMEOUT:float:150.0}
        use_polling: ${USE_POLLING:bool:false}
        service_registry_address: ${SERVICE_REGISTRY_ADDRESS:str:0x0000000000000000000000000000000000000000}
        setup: *id001
        share_tm_config_on_startup: ${USE_ACN:bool:false}
        tendermint_com_url: ${TENDERMINT_COM_URL:str:http://localhost:8080}
        tendermint_url: ${TENDERMINT_URL:str:http://localhost:26657}
        tendermint_p2p_url: ${TM_P2P_ENDPOINT_NODE_0:str:node0:26656}
        termination_sleep: ${TERMINATION_SLEEP:int:900}
        use_termination: ${USE_TERMINATION:bool:false}
        agent_mech_contract_address: ${AGENT_MECH_CONTRACT_ADDRESS:str:0xFf82123dFB52ab75C417195c5fDB87630145ae81}
        reset_period_count: ${RESET_PERIOD_COUNT:int:1000}
        use_slashing: ${USE_SLASHING:bool:false}
        slash_cooldown_hours: ${SLASH_COOLDOWN_HOURS:int:3}
        slash_threshold_amount: ${SLASH_THRESHOLD_AMOUNT:int:10000000000000000}
        light_slash_unit_amount: ${LIGHT_SLASH_UNIT_AMOUNT:int:5000000000000000}
        serious_slash_unit_amount: ${SERIOUS_SLASH_UNIT_AMOUNT:int:8000000000000000}
3:
  models:
    params:
      args:
        multisend_address: ${MULTISEND_ADDRESS:str:0xA238CBeb142c10Ef7Ad8442C6D1f9E89e07e7761}
        on_chain_service_id: ${ON_CHAIN_SERVICE_ID:int:null}
        reset_pause_duration: ${RESET_PAUSE_DURATION:int:10}
        round_timeout_seconds: ${ROUND_TIMEOUT:float:150.0}
        use_polling: ${USE_POLLING:bool:false}
        service_registry_address: ${SERVICE_REGISTRY_ADDRESS:str:0x0000000000000000000000000000000000000000}
        setup: *id001
        share_tm_config_on_startup: ${USE_ACN:bool:false}
        tendermint_com_url: ${TENDERMINT_COM_URL:str:http://localhost:8080}
        tendermint_url: ${TENDERMINT_URL:str:http://localhost:26657}
        tendermint_p2p_url: ${TM_P2P_ENDPOINT_NODE_0:str:node0:26656}
        termination_sleep: ${TERMINATION_SLEEP:int:900}
        use_termination: ${USE_TERMINATION:bool:false}
        agent_mech_contract_address: ${AGENT_MECH_CONTRACT_ADDRESS:str:0xFf82123dFB52ab75C417195c5fDB87630145ae81}
        reset_period_count: ${RESET_PERIOD_COUNT:int:1000}
        use_slashing: ${USE_SLASHING:bool:false}
        slash_cooldown_hours: ${SLASH_COOLDOWN_HOURS:int:3}
        slash_threshold_amount: ${SLASH_THRESHOLD_AMOUNT:int:10000000000000000}
        light_slash_unit_amount: ${LIGHT_SLASH_UNIT_AMOUNT:int:5000000000000000}
        serious_slash_unit_amount: ${SERIOUS_SLASH_UNIT_AMOUNT:int:8000000000000000}
---
public_id: valory/task_execution:0.1.0
type: skill
0:
  models:
    params:
      args:
        agent_mech_contract_address: ${AGENT_MECH_CONTRACT_ADDRESS:str:0xFf82123dFB52ab75C417195c5fDB87630145ae81}
        task_deadline: ${TASK_DEADLINE:float:240.0}
        file_hash_to_tools_json: ${FILE_HASH_TO_TOOLS:list:[]}
        api_keys_json: ${API_KEYS:list:[]}
        polling_interval: ${POLLING_INTERVAL:float:30.0}
        agent_index: ${AGENT_INDEX_0:int:0}
        num_agents: ${NUM_AGENTS:int:4}
1:
  models:
    params:
      args:
        agent_mech_contract_address: ${AGENT_MECH_CONTRACT_ADDRESS:str:0xFf82123dFB52ab75C417195c5fDB87630145ae81}
        task_deadline: ${TASK_DEADLINE:float:240.0}
        file_hash_to_tools_json: ${FILE_HASH_TO_TOOLS:list:[]}
        api_keys_json: ${API_KEYS:list:[]}
        polling_interval: ${POLLING_INTERVAL:float:30.0}
        agent_index: ${AGENT_INDEX_1:int:1}
        num_agents: ${NUM_AGENTS:int:4}
2:
  models:
    params:
      args:
        agent_mech_contract_address: ${AGENT_MECH_CONTRACT_ADDRESS:str:0xFf82123dFB52ab75C417195c5fDB87630145ae81}
        task_deadline: ${TASK_DEADLINE:float:240.0}
        file_hash_to_tools_json: ${FILE_HASH_TO_TOOLS:list:[]}
        api_keys_json: ${API_KEYS:list:[]}
        polling_interval: ${POLLING_INTERVAL:float:30.0}
        agent_index: ${AGENT_INDEX_2:int:2}
        num_agents: ${NUM_AGENTS:int:4}
3:
  models:
    params:
      args:
        agent_mech_contract_address: ${AGENT_MECH_CONTRACT_ADDRESS:str:0xFf82123dFB52ab75C417195c5fDB87630145ae81}
        task_deadline: ${TASK_DEADLINE:float:240.0}
        file_hash_to_tools_json: ${FILE_HASH_TO_TOOLS:list:[]}
        api_keys_json: ${API_KEYS:list:[]}
        polling_interval: ${POLLING_INTERVAL:float:30.0}
        agent_index: ${AGENT_INDEX_3:int:3}
        num_agents: ${NUM_AGENTS:int:4}
---
public_id: valory/ledger:0.19.0
type: connection
0:
  config:
    ledger_apis:
      ethereum:
        address: ${ETHEREUM_LEDGER_RPC_0:str:http://host.docker.internal:8545}
        chain_id: ${ETHEREUM_LEDGER_CHAIN_ID:int:1}
        poa_chain: ${ETHEREUM_LEDGER_IS_POA_CHAIN:bool:false}
        default_gas_price_strategy: ${ETHEREUM_LEDGER_PRICING:str:eip1559}
1:
  config:
    ledger_apis:
      ethereum:
        address: ${ETHEREUM_LEDGER_RPC_1:str:http://host.docker.internal:8545}
        chain_id: ${ETHEREUM_LEDGER_CHAIN_ID:int:1}
        poa_chain: ${ETHEREUM_LEDGER_IS_POA_CHAIN:bool:false}
        default_gas_price_strategy: ${ETHEREUM_LEDGER_PRICING:str:eip1559}
2:
  config:
    ledger_apis:
      ethereum:
        address: ${ETHEREUM_LEDGER_RPC_2:str:http://host.docker.internal:8545}
        chain_id: ${ETHEREUM_LEDGER_CHAIN_ID:int:1}
        poa_chain: ${ETHEREUM_LEDGER_IS_POA_CHAIN:bool:false}
        default_gas_price_strategy: ${ETHEREUM_LEDGER_PRICING:str:eip1559}
3:
  config:
    ledger_apis:
      ethereum:
        address: ${ETHEREUM_LEDGER_RPC_3:str:http://host.docker.internal:8545}
        chain_id: ${ETHEREUM_LEDGER_CHAIN_ID:int:1}
        poa_chain: ${ETHEREUM_LEDGER_IS_POA_CHAIN:bool:false}
        default_gas_price_strategy: ${ETHEREUM_LEDGER_PRICING:str:eip1559}
---
public_id: valory/p2p_libp2p_client:0.1.0
type: connection
config:
  nodes:
  - uri: ${ACN_URI:str:acn.staging.autonolas.tech:9005}
    public_key: ${ACN_NODE_PUBLIC_KEY:str:02d3a830c9d6ea1ae91936951430dee11f4662f33118b02190693be835359a9d77}
cert_requests:
- identifier: acn
  ledger_id: ethereum
  message_format: '{public_key}'
  not_after: '2023-01-01'
  not_before: '2022-01-01'
  public_key: ${ACN_NODE_PUBLIC_KEY:str:02d3a830c9d6ea1ae91936951430dee11f4662f33118b02190693be835359a9d77}
  save_path: .certs/acn_cosmos_11000.txt
is_abstract: false
---
public_id: valory/websocket_client:0.1.0:bafybeiexove4oqyhoae5xmk2hilskthosov5imdp65olpgj3cfrepbouyy
type: connection
0:
  config:
    endpoint: ${ETHEREUM_WEBSOCKET_RPC_0:str:wss://rpc.gnosischain.com/wss}
1:
  config:
    endpoint: ${ETHEREUM_WEBSOCKET_RPC_1:str:wss://rpc.gnosischain.com/wss}
2:
  config:
    endpoint: ${ETHEREUM_WEBSOCKET_RPC_2:str:wss://rpc.gnosischain.com/wss}
3:
  config:
    endpoint: ${ETHEREUM_WEBSOCKET_RPC_3:str:wss://rpc.gnosischain.com/wss}
---
public_id: valory/contract_subscription:0.1.0:bafybeiby5ajjc7a3m2uq73d2pprx6enqt4ghfcq2gkmrtsr75e4d4napi4
type: skill
0:
  behaviours:
    subscriptions:
      args:
        contracts: ${SUBSCRIPTIONS_CONTRACTS:list:["0xFf82123dFB52ab75C417195c5fDB87630145ae81"]}
  handlers:
    new_event:
      args:
        contract_to_monitor: ${CONTRACT_TO_MONITOR:str:0xFf82123dFB52ab75C417195c5fDB87630145ae81}
        websocket_provider: ${ETHEREUM_LEDGER_RPC_0:str:https://rpc.gnosischain.com}
  models:
    params:
      args:
        use_polling: ${USE_POLLING:str:false}
1:
  behaviours:
    subscriptions:
      args:
        contracts: ${SUBSCRIPTIONS_CONTRACTS:list:["0xFf82123dFB52ab75C417195c5fDB87630145ae81"]}
  handlers:
    new_event:
      args:
        contract_to_monitor: ${CONTRACT_TO_MONITOR:str:0xFf82123dFB52ab75C417195c5fDB87630145ae81}
        websocket_provider: ${ETHEREUM_LEDGER_RPC_1:str:https://rpc.gnosischain.com}
  models:
    params:
      args:
        use_polling: ${USE_POLLING:str:false}
2:
  behaviours:
    subscriptions:
      args:
        contracts: ${SUBSCRIPTIONS_CONTRACTS:list:["0xFf82123dFB52ab75C417195c5fDB87630145ae81"]}
  handlers:
    new_event:
      args:
        contract_to_monitor: ${CONTRACT_TO_MONITOR:str:0xFf82123dFB52ab75C417195c5fDB87630145ae81}
        websocket_provider: ${ETHEREUM_LEDGER_RPC_2:str:https://rpc.gnosischain.com}
  models:
    params:
      args:
        use_polling: ${USE_POLLING:str:false}
3:
  behaviours:
    subscriptions:
      args:
        contracts: ${SUBSCRIPTIONS_CONTRACTS:list:["0xFf82123dFB52ab75C417195c5fDB87630145ae81"]}
  handlers:
    new_event:
      args:
        contract_to_monitor: ${CONTRACT_TO_MONITOR:str:0xFf82123dFB52ab75C417195c5fDB87630145ae81}
        websocket_provider: ${ETHEREUM_LEDGER_RPC_3:str:https://rpc.gnosischain.com}
  models:
    params:
      args:
        use_polling: ${USE_POLLING:str:false}<|MERGE_RESOLUTION|>--- conflicted
+++ resolved
@@ -7,11 +7,7 @@
 fingerprint:
   README.md: bafybeif7ia4jdlazy6745ke2k2x5yoqlwsgwr6sbztbgqtwvs3ndm2p7ba
 fingerprint_ignore_patterns: []
-<<<<<<< HEAD
-agent: valory/mech:0.1.0:bafybeicjggfurn2wenw2d365aktpcqx23ipms6sbv7jtnocwyccvl6l7ua
-=======
-agent: valory/mech:0.1.0:bafybeigdmzutcno6ep7onxnl24em3mskuaaun6i247d3nljecvocw25lqy
->>>>>>> 4b5fe153
+agent: valory/mech:0.1.0:bafybeig23wynkrigqg4jbxzpgejotrcbbj6obfzpzqqs6zpcewcml5dxn4
 number_of_agents: 4
 deployment:
   agent:
@@ -47,13 +43,16 @@
         tendermint_p2p_url: ${TM_P2P_ENDPOINT_NODE_0:str:node0:26656}
         termination_sleep: ${TERMINATION_SLEEP:int:900}
         use_termination: ${USE_TERMINATION:bool:false}
-        agent_mech_contract_address: ${AGENT_MECH_CONTRACT_ADDRESS:str:0xFf82123dFB52ab75C417195c5fDB87630145ae81}
+        agent_mech_contract_addresses: ${AGENT_MECH_CONTRACT_ADDRESSES:list:["0xFf82123dFB52ab75C417195c5fDB87630145ae81","0x77af31De935740567Cf4fF1986D04B2c964A786a"]}
         reset_period_count: ${RESET_PERIOD_COUNT:int:1000}
         use_slashing: ${USE_SLASHING:bool:false}
         slash_cooldown_hours: ${SLASH_COOLDOWN_HOURS:int:3}
         slash_threshold_amount: ${SLASH_THRESHOLD_AMOUNT:int:10000000000000000}
         light_slash_unit_amount: ${LIGHT_SLASH_UNIT_AMOUNT:int:5000000000000000}
         serious_slash_unit_amount: ${SERIOUS_SLASH_UNIT_AMOUNT:int:8000000000000000}
+        agent_registry_address: ${AGENT_REGISTRY_ADDRESS:str:0xE49CB081e8d96920C38aA7AB90cb0294ab4Bc8EA}
+        agent_id: ${AGENT_ID:int:3}
+        metadata_hash: ${METADATA_HASH:str:f01701220caa53607238e340da63b296acab232c18a48e954f0af6ff2b835b2d93f1962f0}
 1:
   models:
     params:
@@ -71,13 +70,16 @@
         tendermint_p2p_url: ${TM_P2P_ENDPOINT_NODE_0:str:node0:26656}
         termination_sleep: ${TERMINATION_SLEEP:int:900}
         use_termination: ${USE_TERMINATION:bool:false}
-        agent_mech_contract_address: ${AGENT_MECH_CONTRACT_ADDRESS:str:0xFf82123dFB52ab75C417195c5fDB87630145ae81}
+        agent_mech_contract_addresses: ${AGENT_MECH_CONTRACT_ADDRESSES:list:["0xFf82123dFB52ab75C417195c5fDB87630145ae81","0x77af31De935740567Cf4fF1986D04B2c964A786a"]}
         reset_period_count: ${RESET_PERIOD_COUNT:int:1000}
         use_slashing: ${USE_SLASHING:bool:false}
         slash_cooldown_hours: ${SLASH_COOLDOWN_HOURS:int:3}
         slash_threshold_amount: ${SLASH_THRESHOLD_AMOUNT:int:10000000000000000}
         light_slash_unit_amount: ${LIGHT_SLASH_UNIT_AMOUNT:int:5000000000000000}
         serious_slash_unit_amount: ${SERIOUS_SLASH_UNIT_AMOUNT:int:8000000000000000}
+        agent_registry_address: ${AGENT_REGISTRY_ADDRESS:str:0xE49CB081e8d96920C38aA7AB90cb0294ab4Bc8EA}
+        agent_id: ${AGENT_ID:int:3}
+        metadata_hash: ${METADATA_HASH:str:f01701220caa53607238e340da63b296acab232c18a48e954f0af6ff2b835b2d93f1962f0}
 2:
   models:
     params:
@@ -95,13 +97,16 @@
         tendermint_p2p_url: ${TM_P2P_ENDPOINT_NODE_0:str:node0:26656}
         termination_sleep: ${TERMINATION_SLEEP:int:900}
         use_termination: ${USE_TERMINATION:bool:false}
-        agent_mech_contract_address: ${AGENT_MECH_CONTRACT_ADDRESS:str:0xFf82123dFB52ab75C417195c5fDB87630145ae81}
+        agent_mech_contract_address: ${AGENT_MECH_CONTRACT_ADDRESSES:list:["0xFf82123dFB52ab75C417195c5fDB87630145ae81","0x77af31De935740567Cf4fF1986D04B2c964A786a"]}
         reset_period_count: ${RESET_PERIOD_COUNT:int:1000}
         use_slashing: ${USE_SLASHING:bool:false}
         slash_cooldown_hours: ${SLASH_COOLDOWN_HOURS:int:3}
         slash_threshold_amount: ${SLASH_THRESHOLD_AMOUNT:int:10000000000000000}
         light_slash_unit_amount: ${LIGHT_SLASH_UNIT_AMOUNT:int:5000000000000000}
         serious_slash_unit_amount: ${SERIOUS_SLASH_UNIT_AMOUNT:int:8000000000000000}
+        agent_registry_address: ${AGENT_REGISTRY_ADDRESS:str:0xE49CB081e8d96920C38aA7AB90cb0294ab4Bc8EA}
+        agent_id: ${AGENT_ID:int:3}
+        metadata_hash: ${METADATA_HASH:str:f01701220caa53607238e340da63b296acab232c18a48e954f0af6ff2b835b2d93f1962f0}
 3:
   models:
     params:
@@ -119,13 +124,16 @@
         tendermint_p2p_url: ${TM_P2P_ENDPOINT_NODE_0:str:node0:26656}
         termination_sleep: ${TERMINATION_SLEEP:int:900}
         use_termination: ${USE_TERMINATION:bool:false}
-        agent_mech_contract_address: ${AGENT_MECH_CONTRACT_ADDRESS:str:0xFf82123dFB52ab75C417195c5fDB87630145ae81}
+        agent_mech_contract_addresses: ${AGENT_MECH_CONTRACT_ADDRESSES:list:["0xFf82123dFB52ab75C417195c5fDB87630145ae81","0x77af31De935740567Cf4fF1986D04B2c964A786a"]}
         reset_period_count: ${RESET_PERIOD_COUNT:int:1000}
         use_slashing: ${USE_SLASHING:bool:false}
         slash_cooldown_hours: ${SLASH_COOLDOWN_HOURS:int:3}
         slash_threshold_amount: ${SLASH_THRESHOLD_AMOUNT:int:10000000000000000}
         light_slash_unit_amount: ${LIGHT_SLASH_UNIT_AMOUNT:int:5000000000000000}
         serious_slash_unit_amount: ${SERIOUS_SLASH_UNIT_AMOUNT:int:8000000000000000}
+        agent_registry_address: ${AGENT_REGISTRY_ADDRESS:str:0xE49CB081e8d96920C38aA7AB90cb0294ab4Bc8EA}
+        agent_id: ${AGENT_ID:int:3}
+        metadata_hash: ${METADATA_HASH:str:f01701220caa53607238e340da63b296acab232c18a48e954f0af6ff2b835b2d93f1962f0}
 ---
 public_id: valory/task_execution:0.1.0
 type: skill
@@ -133,7 +141,7 @@
   models:
     params:
       args:
-        agent_mech_contract_address: ${AGENT_MECH_CONTRACT_ADDRESS:str:0xFf82123dFB52ab75C417195c5fDB87630145ae81}
+        agent_mech_contract_addresses: ${AGENT_MECH_CONTRACT_ADDRESSES:list:["0xFf82123dFB52ab75C417195c5fDB87630145ae81","0x77af31De935740567Cf4fF1986D04B2c964A786a"]}
         task_deadline: ${TASK_DEADLINE:float:240.0}
         file_hash_to_tools_json: ${FILE_HASH_TO_TOOLS:list:[]}
         api_keys_json: ${API_KEYS:list:[]}
@@ -144,7 +152,7 @@
   models:
     params:
       args:
-        agent_mech_contract_address: ${AGENT_MECH_CONTRACT_ADDRESS:str:0xFf82123dFB52ab75C417195c5fDB87630145ae81}
+        agent_mech_contract_addresses: ${AGENT_MECH_CONTRACT_ADDRESSES:list:["0xFf82123dFB52ab75C417195c5fDB87630145ae81","0x77af31De935740567Cf4fF1986D04B2c964A786a"]}
         task_deadline: ${TASK_DEADLINE:float:240.0}
         file_hash_to_tools_json: ${FILE_HASH_TO_TOOLS:list:[]}
         api_keys_json: ${API_KEYS:list:[]}
@@ -155,7 +163,7 @@
   models:
     params:
       args:
-        agent_mech_contract_address: ${AGENT_MECH_CONTRACT_ADDRESS:str:0xFf82123dFB52ab75C417195c5fDB87630145ae81}
+        agent_mech_contract_address: ${AGENT_MECH_CONTRACT_ADDRESSES:list:["0xFf82123dFB52ab75C417195c5fDB87630145ae81","0x77af31De935740567Cf4fF1986D04B2c964A786a"]}
         task_deadline: ${TASK_DEADLINE:float:240.0}
         file_hash_to_tools_json: ${FILE_HASH_TO_TOOLS:list:[]}
         api_keys_json: ${API_KEYS:list:[]}
@@ -166,7 +174,7 @@
   models:
     params:
       args:
-        agent_mech_contract_address: ${AGENT_MECH_CONTRACT_ADDRESS:str:0xFf82123dFB52ab75C417195c5fDB87630145ae81}
+        agent_mech_contract_address: ${AGENT_MECH_CONTRACT_ADDRESSES:list:["0xFf82123dFB52ab75C417195c5fDB87630145ae81","0x77af31De935740567Cf4fF1986D04B2c964A786a"]}
         task_deadline: ${TASK_DEADLINE:float:240.0}
         file_hash_to_tools_json: ${FILE_HASH_TO_TOOLS:list:[]}
         api_keys_json: ${API_KEYS:list:[]}
