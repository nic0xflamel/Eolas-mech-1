--- conflicted
+++ resolved
@@ -7,11 +7,7 @@
 aea_version: '>=1.0.0, <2.0.0'
 fingerprint:
   __init__.py: bafybeieynbsr6aijx2totfi5iw6thjwgzko526zcs5plgvgrq2lufso2sy
-<<<<<<< HEAD
-  prepare_tx.py: bafybeidujwfg4zh3pl3cmpgm5csrlethsap2fcrdkecjh57n6ww4vtotay
-=======
   prepare_tx.py: bafybeihxbsiy7za3djuo5r4vznlpqdfcwlfs3s52ms2eueb5nfucotse4e
->>>>>>> 61207f56
 fingerprint_ignore_patterns: []
 entry_point: prepare_tx.py
 callable: run
@@ -19,10 +15,6 @@
   openai:
     version: ==1.30.2
   anthropic:
-<<<<<<< HEAD
-    version: ==0.23.1
-=======
     version: ==0.21.3
->>>>>>> 61207f56
   google-api-python-client:
     version: ==2.95.0